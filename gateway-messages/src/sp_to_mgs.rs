// This Source Code Form is subject to the terms of the Mozilla Public
// License, v. 2.0. If a copy of the MPL was not distributed with this
// file, You can obtain one at https://mozilla.org/MPL/2.0/.

//! Types for messages sent from SPs to MGS.

use crate::tlv;
use crate::BadRequestReason;
use crate::PowerState;
use crate::SpComponent;
use crate::StartupOptions;
use crate::UpdateId;
use bitflags::bitflags;
use core::fmt;
use hubpack::SerializedSize;
use serde::Deserialize;
use serde::Serialize;
use serde_repr::Deserialize_repr;
use serde_repr::Serialize_repr;

pub mod ignition;
pub mod measurement;
pub mod monorail_port_status;

pub use ignition::IgnitionState;
pub use measurement::Measurement;

use ignition::IgnitionError;
use measurement::MeasurementHeader;
use monorail_port_status::{PortStatus, PortStatusError};

use ignition::LinkEvents;

#[derive(
    Debug, Clone, Copy, SerializedSize, Serialize, Deserialize, PartialEq, Eq,
)]
pub enum SpRequest {
    /// Data traveling from an SP-attached component (in practice, a CPU) on the
    /// component's serial console.
    ///
    /// Note that SP -> MGS serial console messages are currently _not_
    /// acknowledged or retried; they are purely "fire and forget" from the SP's
    /// point of view. Once it sends data in a packet, it discards it from its
    /// local buffer.
    SerialConsole {
        component: SpComponent,
        /// Offset of the first byte in this packet's data starting from 0 when
        /// the serial console session was attached.
        offset: u64,
    },
    /// Request a single packet-worth of a host phase 2 image (identified by
    /// `hash`) starting at `offset`.
    HostPhase2Data { hash: [u8; 32], offset: u64 },
}

#[derive(
    Debug, Clone, Copy, SerializedSize, Serialize, Deserialize, PartialEq, Eq,
)]
pub enum SpResponse {
    Discover(DiscoverResponse),
    IgnitionState(IgnitionState),
    /// `BulkIgnitionState` is followed by a TLV-encoded set of
    /// [`ignition::IgnitionState`]s.
    BulkIgnitionState(TlvPage),
    IgnitionCommandAck,
    SpState(SpState),
    SpUpdatePrepareAck,
    ComponentUpdatePrepareAck,
    UpdateChunkAck,
    UpdateStatus(UpdateStatus),
    UpdateAbortAck,
    SerialConsoleAttachAck,
    SerialConsoleWriteAck {
        furthest_ingested_offset: u64,
    },
    SerialConsoleDetachAck,
    PowerState(PowerState),
    SetPowerStateAck,
    ResetPrepareAck,
    // There is intentionally no `ResetTriggerAck` response; the expected
    // "response" to `ResetTrigger` is an SP reset, which won't allow for
    // acks to be sent.
    /// An `Inventory` response is followed by a TLV-encoded set of
    /// [`DeviceDescriptionHeader`]s.
    Inventory(TlvPage),
    Error(SpError),
    StartupOptions(StartupOptions),
    SetStartupOptionsAck,
    /// A `ComponentDetails` response is followed by a TLV-encoded set of
    /// informational structures (see [`ComponentDetails`]).
    ComponentDetails(TlvPage),
<<<<<<< HEAD
    ComponentClearStatusAck,
}

#[derive(
    Debug,
    Default,
    Clone,
    Copy,
    PartialEq,
    Eq,
    SerializedSize,
    Serialize,
    Deserialize,
)]
pub struct IgnitionState {
    pub id: u16,
    pub flags: IgnitionFlags,
}

impl IgnitionState {
    pub fn is_powered_on(self) -> bool {
        self.flags.intersects(IgnitionFlags::POWER)
    }
}

bitflags! {
    #[derive(Default, SerializedSize, Serialize, Deserialize)]
    pub struct IgnitionFlags: u8 {
        // RFD 142, 5.2.4 status bits
        const POWER = 0b0000_0001;
        const CTRL_DETECT_0 = 0b0000_0010;
        const CTRL_DETECT_1 = 0b0000_0100;
        // const RESERVED_3 = 0b0000_1000;

        // RFD 142, 5.2.3 fault signals
        const FLT_A3 = 0b0001_0000;
        const FLT_A2 = 0b0010_0000;
        const FLT_ROT = 0b0100_0000;
        const FLT_SP = 0b1000_0000;
    }
}

#[derive(
    Debug, Clone, Copy, PartialEq, Eq, SerializedSize, Serialize, Deserialize,
)]
pub struct BulkIgnitionState {
    /// Ignition state for each target.
    ///
    /// TODO The ignition target is implicitly the array index; is that
    /// reasonable or should we specify target indices explicitly?
    #[serde(with = "serde_big_array::BigArray")]
    pub targets: [IgnitionState; Self::MAX_IGNITION_TARGETS],
}

impl BulkIgnitionState {
    // TODO-cleanup Is it okay to hard code this number to what we know the
    // value is for the initial rack? For now assuming yes, and any changes in
    // future products could use a different message.
    pub const MAX_IGNITION_TARGETS: usize = 36;
=======
    IgnitionLinkEvents(LinkEvents),
    /// A `BulkIgnitionLinkEvents` response is followed by a TLV-encoded set of
    /// [`ignition::LinkEvents`]s.
    BulkIgnitionLinkEvents(TlvPage),
    ClearIgnitionLinkEventsAck,
>>>>>>> 9efd6c4e
}

/// Identifier for one of of an SP's KSZ8463 management-network-facing ports.
#[derive(
    Clone,
    Copy,
    Debug,
    PartialEq,
    Eq,
    Hash,
    Serialize_repr,
    Deserialize_repr,
    SerializedSize,
)]
#[repr(u8)]
pub enum SpPort {
    One = 1,
    Two = 2,
}

#[derive(
    Debug, Clone, Copy, PartialEq, Eq, SerializedSize, Serialize, Deserialize,
)]
pub struct DiscoverResponse {
    /// Which SP port received the `Discover` request.
    pub sp_port: SpPort,
}

// TODO how is this reported? Same/different for components?
pub type SerialNumber = [u8; 16];

#[derive(
    Debug, Clone, Copy, PartialEq, Eq, SerializedSize, Serialize, Deserialize,
)]
pub struct ImageVersion {
    pub epoch: u32,
    pub version: u32,
}

#[derive(
    Debug, Clone, Copy, PartialEq, Eq, SerializedSize, Serialize, Deserialize,
)]
pub struct SpState {
    pub serial_number: SerialNumber,
    pub version: ImageVersion,
    pub power_state: PowerState,
    pub rot: Result<RotState, RotError>,
}

#[derive(
    Debug, Clone, Copy, PartialEq, Eq, SerializedSize, Serialize, Deserialize,
)]
pub struct RotState {
    pub version: ImageVersion,
    pub messages_received: u32,
    pub invalid_messages_received: u32,
    pub incomplete_transmissions: u32,
    pub rx_fifo_overrun: u32,
    pub tx_fifo_underrun: u32,
}

/// Metadata describing a single page (out of a larger list) of TLV-encoded
/// structures returned by the SP.
///
/// Always followed by trailing data containing a sequence of [`tlv`]-encoded
/// structures (e.g., [`DeviceDescriptionHeader`], [`ComponentDetails`]).
#[derive(
    Debug, Clone, Copy, PartialEq, Eq, Serialize, Deserialize, SerializedSize,
)]
pub struct TlvPage {
    /// First encoded structure present in this packet.
    pub offset: u32,
    /// Total number of structures in this data set.
    pub total: u32,
}

/// Types of component details that can be included in the TLV-encoded data of
/// an [`SpResponse::ComponentDetails(_)`] message.
///
/// Note that `ComponentDetails` itself does not implement the relevant serde
/// serialization traits; it only serves as an organizing collection of the
/// possible types contained in a component details message. Each TLV-encoded
/// struct corresponds to one of these cases.
#[derive(Debug, Clone)]
pub enum ComponentDetails {
    PortStatus(Result<PortStatus, PortStatusError>),
    Measurement(Measurement),
}

impl ComponentDetails {
    pub fn tag(&self) -> tlv::Tag {
        match self {
            ComponentDetails::PortStatus(_) => PortStatus::TAG,
            ComponentDetails::Measurement(_) => MeasurementHeader::TAG,
        }
    }

    pub fn serialize(&self, buf: &mut [u8]) -> hubpack::error::Result<usize> {
        match self {
            ComponentDetails::PortStatus(p) => hubpack::serialize(buf, p),
            ComponentDetails::Measurement(m) => {
                let header = MeasurementHeader::from(m);

                // Serialize the header...
                let n = hubpack::serialize(buf, &header)?;
                let buf = &mut buf[n..];

                // ... then append the name if we have room.
                if buf.len() < m.name.len() {
                    Err(hubpack::error::Error::Overrun)
                } else {
                    buf[..m.name.len()].copy_from_slice(m.name.as_bytes());
                    Ok(n + m.name.len())
                }
            }
        }
    }
}

/// Header for the description of a single device.
///
/// Always packed into a [`tlv`] triple containing:
///
/// ```text
/// [
///     DeviceDescriptionHeader::TAG
///     | length
///     | hubpack-serialized DeviceDescriptionHeader
///     | device
///     | description
/// ]
/// ```
///
/// where `device` and `description` are UTF8 strings whose lengths are included
/// in the `DeviceDescriptionHeader`.
#[derive(
    Debug, Clone, Copy, PartialEq, Eq, Serialize, Deserialize, SerializedSize,
)]
pub struct DeviceDescriptionHeader {
    pub component: SpComponent,
    pub device_len: u32,
    pub description_len: u32,
    pub capabilities: DeviceCapabilities,
    pub presence: DevicePresence,
}

impl DeviceDescriptionHeader {
    pub const TAG: tlv::Tag = tlv::Tag(*b"DSC0");
}

bitflags! {
    #[derive(Default, SerializedSize, Serialize, Deserialize)]
    pub struct DeviceCapabilities: u32 {
        const UPDATEABLE = 1 << 0;
        const HAS_MEASUREMENT_CHANNELS = 1 << 1;
        const HAS_SERIAL_CONSOLE = 1 << 2;
        // MGS has a placeholder API for powering off an individual component;
        // do we want to keep that? If so, add a bit for "can be powered on and
        // off".
    }
}

#[derive(
    Debug, Clone, Copy, PartialEq, Eq, Serialize, Deserialize, SerializedSize,
)]
pub enum DevicePresence {
    Present,
    NotPresent,
    Failed,
    Unavailable,
    Timeout,
    Error,
}

#[derive(
    Debug, Clone, Copy, PartialEq, Eq, SerializedSize, Serialize, Deserialize,
)]
pub enum UpdateStatus {
    /// The SP has no update status.
    None,
    /// Returned when the SP is still preparing to apply the update with the
    /// given ID (e.g., erasing a target flash slot).
    Preparing(UpdatePreparationStatus),
    /// Special status only applicable to SP updates: the SP has finished
    /// scanning its auxiliary flash slots, and we now know whether we need to
    /// send the aux flash image.
    ///
    /// This state is only applicable to (a) the `SP_ITSELF` component when (b)
    /// the update preparation message sent by MGS indicates an aux flash image
    /// is present.
    SpUpdateAuxFlashChckScan {
        id: UpdateId,
        /// If true, MGS will not send the aux flash image and will only send
        /// the SP image.
        found_match: bool,
        /// Total size of the update to be applied.
        ///
        /// This is not directly relevant to this state, but is used by MGS to
        /// convert this state (which only it knows about) into an `InProgress`
        /// state to return to its callers.
        total_size: u32,
    },
    /// Returned when an update is currently in progress.
    InProgress(UpdateInProgressStatus),
    /// Returned when an update has completed.
    ///
    /// The SP has no concept of time, so we cannot indicate how recently this
    /// update completed. The SP will continue to return this status until a new
    /// update starts (or the status is reset some other way, such as an SP
    /// reboot).
    Complete(UpdateId),
    /// Returned when an update has been aborted.
    ///
    /// The SP has no concept of time, so we cannot indicate how recently this
    /// abort happened. The SP will continue to return this status until a new
    /// update starts (or the status is reset some other way, such as an SP
    /// reboot).
    Aborted(UpdateId),
    /// Returned when an update has failed on the SP.
    ///
    /// The SP has no concept of time, so we cannot indicate how recently this
    /// abort happened. The SP will continue to return this status until a new
    /// update starts (or the status is reset some other way, such as an SP
    /// reboot).
    Failed { id: UpdateId, code: u32 },
}

/// Current state when the SP is preparing to apply an update.
#[derive(
    Debug, Clone, Copy, PartialEq, Eq, SerializedSize, Serialize, Deserialize,
)]
pub struct UpdatePreparationStatus {
    pub id: UpdateId,
    pub progress: Option<UpdatePreparationProgress>,
}

/// Current progress of preparing for an update.
///
/// The initial values reported by the SP should have `current=0` and `total`
/// defined in some SP-specific unit. `current` should advance toward `total`;
/// once `current == total` preparation is complete, and the SP should return
/// `UpdateStatus::InProgress` instead.
#[derive(
    Debug, Clone, Copy, PartialEq, Eq, SerializedSize, Serialize, Deserialize,
)]
pub struct UpdatePreparationProgress {
    pub current: u32,
    pub total: u32,
}

#[derive(
    Debug, Clone, Copy, PartialEq, Eq, SerializedSize, Serialize, Deserialize,
)]
pub struct UpdateInProgressStatus {
    pub id: UpdateId,
    pub bytes_received: u32,
    pub total_size: u32,
}

#[derive(
    Debug, Clone, Copy, PartialEq, Eq, SerializedSize, Serialize, Deserialize,
)]
pub enum SpError {
    /// The SP is busy; retry the request mometarily.
    ///
    /// E.g., the request requires communicating on a USART whose FIFO is
    /// currently full.
    Busy,
    /// The request from MGS was invalid.
    BadRequest(BadRequestReason),
    /// The [`RequestKind`] is not supported by the receiving SP; e.g., asking an
    /// SP without an attached ignition controller for ignition state.
    RequestUnsupportedForSp,
    /// The [`RequestKind`] is not supported by the receiving component of the
    /// SP; e.g., asking for the serial console of a component that does not
    /// have one.
    RequestUnsupportedForComponent,
    /// An ignition-related error.
    Ignition(IgnitionError),
    /// Cannot write to the serial console because it is not attached.
    SerialConsoleNotAttached,
    /// Cannot attach to the serial console because another MGS instance is
    /// already attached.
    SerialConsoleAlreadyAttached,
    /// An update cannot be started while another component is being updated.
    OtherComponentUpdateInProgress(SpComponent),
    /// An update has not been prepared yet.
    UpdateNotPrepared,
    /// An update-related message arrived at the SP, but its update ID does not
    /// match the update ID the SP is currently processing.
    InvalidUpdateId { sp_update_id: UpdateId },
    /// An update is already in progress with the specified amount of data
    /// already provided. MGS should resume the update at that offset.
    UpdateInProgress(UpdateStatus),
    /// Received an invalid update chunk; the in-progress update must be
    /// aborted and restarted.
    InvalidUpdateChunk,
    /// An update operation failed with the associated code.
    UpdateFailed(u32),
    /// An update is not possible at this time (e.g., the target slot is locked
    /// by another device).
    UpdateSlotBusy,
    /// An error occurred getting or setting the power state.
    PowerStateError(u32),
    /// Received a `ResetTrigger` request without first receiving a
    /// `ResetPrepare` request. This can be used to detect a successful
    /// reset.
    ResetTriggerWithoutPrepare,
    /// Request mentioned a slot number for a component that does not have that
    /// slot.
    InvalidSlotForComponent,
    /// The requested operation on the component failed with the associated
    /// code.
    ComponentOperationFailed(u32),
}

impl fmt::Display for SpError {
    fn fmt(&self, f: &mut fmt::Formatter<'_>) -> fmt::Result {
        match self {
            Self::Busy => {
                write!(f, "SP busy")
            }
            Self::BadRequest(reason) => {
                write!(f, "bad request: {reason:?}")
            }
            Self::RequestUnsupportedForSp => {
                write!(f, "unsupported request for this SP")
            }
            Self::RequestUnsupportedForComponent => {
                write!(f, "unsupported request for this SP component")
            }
            Self::Ignition(err) => {
                write!(f, "ignition error: {err}")
            }
            Self::SerialConsoleNotAttached => {
                write!(f, "serial console is not attached")
            }
            Self::SerialConsoleAlreadyAttached => {
                write!(f, "serial console already attached")
            }
            Self::OtherComponentUpdateInProgress(component) => {
                write!(f, "another component is being updated {component:?}")
            }
            Self::UpdateNotPrepared => {
                write!(f, "SP has not received update prepare request")
            }
            Self::InvalidUpdateId { sp_update_id } => {
                write!(
                    f,
                    "bad update ID (update already in progress, ID {:#04x?})",
                    sp_update_id.0
                )
            }
            Self::UpdateInProgress(status) => {
                write!(f, "update still in progress ({status:?})")
            }
            Self::UpdateSlotBusy => {
                write!(f, "update currently unavailable (slot busy)")
            }
            Self::InvalidUpdateChunk => {
                write!(f, "invalid update chunk")
            }
            Self::UpdateFailed(code) => {
                write!(f, "update failed (code {})", code)
            }
            Self::PowerStateError(code) => {
                write!(f, "power state error (code {}))", code)
            }
            Self::ResetTriggerWithoutPrepare => {
                write!(f, "sys reset trigger requested without a preceding sys reset prepare")
            }
            Self::InvalidSlotForComponent => {
                write!(f, "invalid slot number for component")
            }
            Self::ComponentOperationFailed(code) => {
                write!(f, "component operation failed (code {code})")
            }
        }
    }
}

#[cfg(feature = "std")]
impl std::error::Error for SpError {}

#[derive(
    Debug, Clone, Copy, PartialEq, Eq, SerializedSize, Serialize, Deserialize,
)]
pub enum RotError {
    MessageError { code: u32 },
}

impl fmt::Display for RotError {
    fn fmt(&self, f: &mut fmt::Formatter<'_>) -> fmt::Result {
        match self {
            Self::MessageError { code } => {
                write!(f, "SP/RoT messaging error: {code}")
            }
        }
    }
}

#[cfg(feature = "std")]
impl std::error::Error for RotError {}<|MERGE_RESOLUTION|>--- conflicted
+++ resolved
@@ -89,73 +89,12 @@
     /// A `ComponentDetails` response is followed by a TLV-encoded set of
     /// informational structures (see [`ComponentDetails`]).
     ComponentDetails(TlvPage),
-<<<<<<< HEAD
-    ComponentClearStatusAck,
-}
-
-#[derive(
-    Debug,
-    Default,
-    Clone,
-    Copy,
-    PartialEq,
-    Eq,
-    SerializedSize,
-    Serialize,
-    Deserialize,
-)]
-pub struct IgnitionState {
-    pub id: u16,
-    pub flags: IgnitionFlags,
-}
-
-impl IgnitionState {
-    pub fn is_powered_on(self) -> bool {
-        self.flags.intersects(IgnitionFlags::POWER)
-    }
-}
-
-bitflags! {
-    #[derive(Default, SerializedSize, Serialize, Deserialize)]
-    pub struct IgnitionFlags: u8 {
-        // RFD 142, 5.2.4 status bits
-        const POWER = 0b0000_0001;
-        const CTRL_DETECT_0 = 0b0000_0010;
-        const CTRL_DETECT_1 = 0b0000_0100;
-        // const RESERVED_3 = 0b0000_1000;
-
-        // RFD 142, 5.2.3 fault signals
-        const FLT_A3 = 0b0001_0000;
-        const FLT_A2 = 0b0010_0000;
-        const FLT_ROT = 0b0100_0000;
-        const FLT_SP = 0b1000_0000;
-    }
-}
-
-#[derive(
-    Debug, Clone, Copy, PartialEq, Eq, SerializedSize, Serialize, Deserialize,
-)]
-pub struct BulkIgnitionState {
-    /// Ignition state for each target.
-    ///
-    /// TODO The ignition target is implicitly the array index; is that
-    /// reasonable or should we specify target indices explicitly?
-    #[serde(with = "serde_big_array::BigArray")]
-    pub targets: [IgnitionState; Self::MAX_IGNITION_TARGETS],
-}
-
-impl BulkIgnitionState {
-    // TODO-cleanup Is it okay to hard code this number to what we know the
-    // value is for the initial rack? For now assuming yes, and any changes in
-    // future products could use a different message.
-    pub const MAX_IGNITION_TARGETS: usize = 36;
-=======
     IgnitionLinkEvents(LinkEvents),
     /// A `BulkIgnitionLinkEvents` response is followed by a TLV-encoded set of
     /// [`ignition::LinkEvents`]s.
     BulkIgnitionLinkEvents(TlvPage),
     ClearIgnitionLinkEventsAck,
->>>>>>> 9efd6c4e
+    ComponentClearStatusAck,
 }
 
 /// Identifier for one of of an SP's KSZ8463 management-network-facing ports.
